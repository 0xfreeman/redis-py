--- conflicted
+++ resolved
@@ -1,16 +1,6 @@
-<<<<<<< HEAD
 from redis.client import Redis
-from redis._compat import urlparse
-
-DEFAULT_DATABASE_ID = 0
-
-
-def from_url(url, db=None):
-=======
-from .client import Redis
 
 def from_url(url, db=None, **kwargs):
->>>>>>> a378cdb9
     """Returns an active Redis client generated from the given database URL.
 
     Will attempt to extract the database id from the path url fragment, if
